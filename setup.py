"""Install qoqo_myqlm"""
# Copyright © 2019-2021 HQS Quantum Simulations GmbH. All Rights Reserved.
#
# Licensed under the Apache License, Version 2.0 (the "License"); you may not use this file except
# in compliance with the License. You may obtain a copy of the License at
#
#     http://www.apache.org/licenses/LICENSE-2.0
#
# Unless required by applicable law or agreed to in writing, software distributed under the License
# is distributed on an "AS IS" BASIS, WITHOUT WARRANTIES OR CONDITIONS OF ANY KIND, either express
# or implied. See the License for the specific language governing permissions and limitations under
# the License.
from setuptools import find_packages, setup
import os
path = os.path.dirname(os.path.abspath(__file__))
with open(os.path.join(path, 'README.md')) as file:
    readme = file.read()

License = 'Apache-2.0'


# obtain current version
__version__ = None
with open(os.path.join(path, 'qoqo_myqlm/__version__.py')) as f:
    lines = f.readlines()
__version__ = lines[-1].strip().split("'")[1].strip()

install_requires = [
    'myqlm; python_version == "3.8.*, 3.10.*"',
    'qoqo_calculator_pyo3>=1.0.0',
    'qoqo>=1.0.0',
    'numpy',
]

authors = 'HQS Quantum Simulations'


setup(name='qoqo_myqlm',
      description='Quantum Computing Base Package',
      version=__version__,
      long_description=readme,
      packages=find_packages(exclude=('docs')),
      author=authors,
      author_email='info@quantumsimulations.de',
      url='https://quantumsimulations.de',
      license=License,
<<<<<<< HEAD
      python_requires='>=3.8.*,  !=3.11.*', #!=3.9.*,
=======
      python_requires='>=3.8.*, !=3.9.*, !=3.11.*',
>>>>>>> 78bd4775
      install_requires=install_requires,
      )<|MERGE_RESOLUTION|>--- conflicted
+++ resolved
@@ -44,10 +44,6 @@
       author_email='info@quantumsimulations.de',
       url='https://quantumsimulations.de',
       license=License,
-<<<<<<< HEAD
       python_requires='>=3.8.*,  !=3.11.*', #!=3.9.*,
-=======
-      python_requires='>=3.8.*, !=3.9.*, !=3.11.*',
->>>>>>> 78bd4775
       install_requires=install_requires,
       )